--- conflicted
+++ resolved
@@ -593,28 +593,18 @@
         else:
             expand_shell = False
 
-<<<<<<< HEAD
         environment = {
             'LANGUAGE': os.environ.get('LANGUAGE') or 'en',
             'GPG_TTY': os.environ.get('GPG_TTY') or '',
             'DISPLAY': os.environ.get('DISPLAY') or '',
             'GPG_AGENT_INFO': os.environ.get('GPG_AGENT_INFO') or '',
+            'GPG_TTY': os.environ.get('GPG_TTY') or '',
+            'GPG_PINENTRY_PATH': os.environ.get('GPG_PINENTRY_PATH') or '',
         }
 
         return subprocess.Popen(cmd, shell=expand_shell, stdin=subprocess.PIPE,
                                 stdout=subprocess.PIPE, stderr=subprocess.PIPE,
                                 env=environment)
-=======
-        env = {"LANGUAGE": "en"}
-        for var in ["GPG_AGENT_INFO", "GPG_TTY", "GPG_PINENTRY_PATH"]:
-            val = os.getenv(var)
-            if val is not None:
-                env[var] = val
-
-        return subprocess.Popen(cmd, shell=expand_shell, stdin=subprocess.PIPE,
-                                stdout=subprocess.PIPE, stderr=subprocess.PIPE,
-                                env=env)
->>>>>>> 31676f4b
 
     def _read_response(self, stream, result):
         """Reads all the stderr output from GPG, taking notice only of lines
